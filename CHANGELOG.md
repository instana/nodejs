# Changelog

## Unreleased
<<<<<<< HEAD
 - Node.js <=4.5.0 can have `Buffer.from`, but it does not accept a string.
=======
 - Support announce to agent even when the Node.js process is renamed.
>>>>>>> cab48498

## 1.28.0
 - Support automatic Node.js 8 tracing.

## 1.27.1
 - Add Request query capture & reporting.

## 1.27.0
 - HTTP client spans do not have the error count field `ec` set.
 - It must be possible to run in manual tracing mode only.
 - Support OpenTracing usage in Node.js 8.
 - Support service naming for OpenTracing traces.

## 1.26.8
 - Check for supported Node.js tracing versions marks v7 as unsupported.

## 1.26.7
 - Data transmission is broken in Node.js 0.12.

## 1.26.6
 - Encoding in communication between sensor and agent is only guaranteed via Node.js default opts.
 - Transmission of data to agents will fail whenever a character is being transmitted that needs more than one byte.

## 1.26.5
 - URL parsing results in measurable overhead in HTTP server tracing.

## 1.26.4
 - MongoDB tracing writes filter information into the wrong property.

## 1.26.3
 - Node.js v8 tracing is not yet possible. Automatically disable tracing when running within Node.js v8.

## 1.26.2
 - Parent handle in hooks is unused and can result in memory leaks.

## 1.26.1
 - OpenTracing is broken in version 0.14.0 and sensor support is incompatible.

## 1.26.0
 - Allow configuration of agent host address to support environments in which iptables or other networking tricks are used. Contributed by @lowsky. Thank you!
 - Upgrade opentracing to 0.14.0.

## 1.25.0
 - Support tracing for the mysql module.

## 1.24.0
 - Collect healthcheck results.

## 1.23.1
 - Support CPU profiling in Node.js >=7.0.0

## 1.23.0
 - Only publish the necessary runtime files.
 - Support scoped modules in dependency analysis.
 - Support the new OpenTracing span kinds `producer` and `consumer`.

## 1.22.0
 - Add additional meta data to the agent announce information to enable discovery in Kubernetes and CloudFoundry environments.

## 1.21.1
 - Remove duplicated HTTP metric gathering and reduce memory overhead.

## 1.21.0
 - Expose trace ID for root spans in `Server-Timing` header.

## 1.20.3
 - The Node.js tracing sensor on the agent side can be stopped. This will result in 404 errors which we should not log.

## 1.20.2
 - Upgrade event-loop-lag because of security vulnerabilities in its dependency tree. Contributed by @jamessharp. Thank you!

## 1.20.1
 - Source file retrieval is often broken. After discussions, we decided to relax the checks to only allow transmission of `*.js` files without validation of the location of the file.

## 1.20.0
 - Add kafka-node tracing support.

## 1.19.1
 - `getCurrentlyActiveInstanaSpanContext()` fails for modules which are using opentracing APIs while testing.

## 1.19.0
 - Remove development and documentation artifacts from NPM published module.
 - Execute tests against Node.js v7.
 - Add opentracing support.

## 1.18.0
 - Transport error counts in preparation for span batching logic.
 - Log fewer stacktraces when agent identification fails.

## 1.17.6
 - Strip matrix parameters and hash values from requests paths in addition to query parameters.

## 1.17.5
 - Allow user access to trace IDs as automatically for extended EUM support.
 - Stop setting cookies automatically for extended EUM support.

## 1.17.4
 - Disable extended EUM support by default.

## 1.17.3
 - Reported URLs for outgoing HTTP calls must include a `:` after the protocol name.

## 1.17.2
 - Add a `Path` directive for EUM cookies to support sub directory resource requests.

## 1.17.1
 - Use an `Expires` directive for EUM cookies to support IE<=8.

## 1.17.0
 - Expose trace ID via response cookie so it may be picked up for EUM tracing.

## 1.16.0
 - Enable tracing by default.

## 1.15.4
 - Never generate negative span IDs to avoid negative hex values.

## 1.15.3
 - Stringify Elasticsearch query to align with Java tracing implementation.

## 1.15.2
 - Allow retrieval of loaded modules and of other JS files located in the require path.

## 1.15.1
 - Allow retrieval of loaded modules via agent requests.
 - Fix name of command property in MongoDB spans.

## 1.15.0
 - Restrict CPU profiling support to Node.js >=4.0.0.
 - Differentiate between all the supported V8 garbage collection types.

## 1.14.0
 - Add on-demand CPU profiling support.

## 1.13.0
 - Add MongoDB tracing.

## 1.12.1
 - Format function name in stack traces as defined in the v8 Wiki.

## 1.12.0
 - Capture stack traces for exit spans.

## 1.11.0
 - Capture HTTP `Host` header on entry spans.

## 1.10.4
 - Maintenance: Avoid header casing questions by always transmitting uppercase header names.

## 1.10.3
 - Ensure compatibility with Zipkin by receiving span and trace IDs as hex.

## 1.10.2
 - Ensure compatibility with Zipkin by transmitting span and trace IDs as hex.

## 1.10.1
 - Transport cluster name in Elasticsearch spans to allow logical view creation.
 - Transport full URL for HTTP exit spans.

## 1.10.0
 - Be more careful about identification of agent hosts in cases where the identified URL is not actually a URL.
 - Add tracing infrastructure.
 - Add HTTP server tracing.
 - Add HTTP client tracing.
 - Add Elasticsearch tracing.

## 1.9.0
 - Fix errors that can occur when logging to the agent.
 - Combine app and runtime sensor.

## 1.8.0
 - Use keep alive connections for all agent communication.
 - Treat agent ready call timeouts as failed checks.

## 1.7.0
 - Send logs to agent for ease of debugging.
 - Fix agent communication issues were successive announce attempts resulted in announce problems.

## 1.6.2
 - Determined PID is not transmitted to agent during announce phase.

## 1.6.1
 - Do not depend on a specific command name when parsing `/proc/<pid>/sched` files.

## 1.6.0
 - Read PID from `/proc/<pid>/sched` for increased robustness in cases where the Node.js sensor is running in a different PID namespace than the agent.

## 1.5.1
 - Increase log level for failed agent communication to warn.

## 1.5.0
 - Track Node.js internal handle and request counts.
 - Report application start time to calculate uptime.

## 1.4.0
 - Support Docker bridge networks by attempting agent communication with the container's default gateway.
 - Support custom agent HTTP ports and name.

## 1.3.3
 - Improve announce cycle stability.

## 1.3.2
 - Use a more efficient data structure for heap space data.

## 1.3.1
 - `v8` module does not exist in early Node.js versions.

## 1.3.0
 - Retrieve heap space statistics.

## 1.2.0
 - Support varying log levels and output destinations.

## 1.1.2
 - Requests may hang and put sensor in endless announce cycle.

## 1.1.1
 - Identification of `event-loop-stats` availability always fails.

## 1.1.0
 - Allow sensor execution without native addons.

## 1.0.0
 - Initial release<|MERGE_RESOLUTION|>--- conflicted
+++ resolved
@@ -1,11 +1,8 @@
 # Changelog
 
 ## Unreleased
-<<<<<<< HEAD
  - Node.js <=4.5.0 can have `Buffer.from`, but it does not accept a string.
-=======
  - Support announce to agent even when the Node.js process is renamed.
->>>>>>> cab48498
 
 ## 1.28.0
  - Support automatic Node.js 8 tracing.
