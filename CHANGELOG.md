# Changelog

## Unreleased
<<<<<<< HEAD
 - Add MSSQL (Microsoft SQL Server) instrumentation (supports [mssql](https://www.npmjs.com/package/mssql), version >= 4 via [tedious driver](https://www.npmjs.com/package/tedious)).
=======
 - Tracing support for [mongodb](https://www.npmjs.com/package/mongodb) version >= 3.0.6.
>>>>>>> 8a058d1d

## 1.46.0
 - Support a wider range of command names for identification of PID in parent PID namespace.
 - Report uncaught exceptions as incidents and via span/trace (disabled by default).

## 1.45.0
 - Record `https` client calls.

## 1.44.2
 - Fix result handling in PostgreSQL instrumentation.

## 1.44.1
 - Do not break when modules use `stealthy-require` or similar mechanisms.

## 1.44.0
 - Record fastify path templates when tracing HTTP entries.

## 1.43.0
 - Record express.js path templates when tracing HTTP entries.

## 1.42.0
 - Expose a debugging action to learn about loaded modules.
 - Allow retrieval of `package.json` files.

## 1.41.0
 - Add PostgreSQL instrumentation ([pg](https://www.npmjs.com/package/pg)).

## 1.40.2
 - Avoid sending batch size 0 for Redis multi commands.

## 1.40.1
 - Only try to instrument bluebird if it is actually available.

## 1.40.0
 - Include additional debugging data in log when data transmission to agent fails.
 - Support recording of user-configurable HTTP headers in HTTP client and server instrumentation.

## 1.39.0
 - Include reporting PID in agent logs.

## 1.38.3
 - Protect spans from accidental retransmission.
 - Abort HTTP requests to the agent on timeouts.
 - HTTP client instrumentation does not correctly interpret HTTP client timeouts.

## 1.38.2
 - ioredis: Correctly manage tracing context in ioredis instrumentation

## 1.38.1
 - OpenTracing baggage is not defined on span context when using `getCurrentlyActiveInstanaSpanContext`.

## 1.38.0
 - Enable tracing in Node.js `^10.0.0`.
 - Regression in MongoDB instrumentation which attempts to access optional `operationId` properties.

## 1.37.3
 - Prepare support for 128bit trace IDs.
 - Reduce memory footprint when using HTTP agents with `maxSockets: Infinity`.

## 1.37.2
 - MongoDB: Properly initialize and assure operationId is generated

## 1.37.1
 - ioRedis instrumentation can lead to errors when async correlation doesn't work as expected.
 - Add tracing support for mysql2/promise.
 - Switch to `@risingstack/v8-profiler` due to security issues in transitive dependencies of `v8-profiler`.

## 1.37.0
 - Enable tracing in Node.js `^9.1.0`.

## 1.36.1
 - Reduce severity in log messages which describe dependency analysis failures.
 - Upgrade `event-loop-lag` to address [security vulnerability](https://nodesecurity.io/advisories/534) in `debug`.

## 1.36.0
 - Fix support for mysql2 versions prior to 1.5.0
 - Read env vars by default to determine agent connection config

## 1.35.1
 - HTTPS exit spans can have the wrong protocol set.

## 1.35.0
 - Fix an async correlation issue caused by outgoing HTTP calls.
 - Do not enable tracing in Node.js v9
 - Limit maximum database statement length that is stored in spans.
 - MongoDB spans are nested in a wrong way.

## 1.34.1
 - Allow retrieval of TypeScipt and JSX files via the backchannel.

## 1.34.0
 - Call sequences are not recoded when using Redis.
 - Add `batch` (pipeline) support for Redis.

## 1.33.0
 - Add ioredis instrumentation.
 - Exclude `exec` call from Redis instrumentation sub commands.

## 1.32.0
 - Include details about uncaught errors in express handlers.

## 1.31.0
 - Add redis instrumentation.

## 1.30.3
 - HTTP tracing will report incorrect path in case of express.js router usage.

## 1.30.2
 - Support HTTPS server tracing.

## 1.30.1
 - Update `Server-Timing` response header in HTTP instrumentation to format of latest spec version.

## 1.30.0
 - Use MIT license.

## 1.29.0
 - MongoDB instrumentation tests fail intermittently
 - Add automatic mysql2 instrumentation

## 1.28.1
 - Node.js <=4.5.0 can have `Buffer.from`, but it does not accept a string.  Thanks @libozh!
 - Support announce to agent even when the Node.js process is renamed.
 - Update supported versions; checks & tests

## 1.28.0
 - Support automatic Node.js 8 tracing.

## 1.27.1
 - Add Request query capture & reporting.

## 1.27.0
 - HTTP client spans do not have the error count field `ec` set.
 - It must be possible to run in manual tracing mode only.
 - Support OpenTracing usage in Node.js 8.
 - Support service naming for OpenTracing traces.

## 1.26.8
 - Check for supported Node.js tracing versions marks v7 as unsupported.

## 1.26.7
 - Data transmission is broken in Node.js 0.12.

## 1.26.6
 - Encoding in communication between sensor and agent is only guaranteed via Node.js default opts.
 - Transmission of data to agents will fail whenever a character is being transmitted that needs more than one byte.

## 1.26.5
 - URL parsing results in measurable overhead in HTTP server tracing.

## 1.26.4
 - MongoDB tracing writes filter information into the wrong property.

## 1.26.3
 - Node.js v8 tracing is not yet possible. Automatically disable tracing when running within Node.js v8.

## 1.26.2
 - Parent handle in hooks is unused and can result in memory leaks.

## 1.26.1
 - OpenTracing is broken in version 0.14.0 and sensor support is incompatible.

## 1.26.0
 - Allow configuration of agent host address to support environments in which iptables or other networking tricks are used. Contributed by @lowsky. Thank you!
 - Upgrade opentracing to 0.14.0.

## 1.25.0
 - Support tracing for the mysql module.

## 1.24.0
 - Collect healthcheck results.

## 1.23.1
 - Support CPU profiling in Node.js >=7.0.0

## 1.23.0
 - Only publish the necessary runtime files.
 - Support scoped modules in dependency analysis.
 - Support the new OpenTracing span kinds `producer` and `consumer`.

## 1.22.0
 - Add additional meta data to the agent announce information to enable discovery in Kubernetes and CloudFoundry environments.

## 1.21.1
 - Remove duplicated HTTP metric gathering and reduce memory overhead.

## 1.21.0
 - Expose trace ID for root spans in `Server-Timing` header.

## 1.20.3
 - The Node.js tracing sensor on the agent side can be stopped. This will result in 404 errors which we should not log.

## 1.20.2
 - Upgrade event-loop-lag because of security vulnerabilities in its dependency tree. Contributed by @jamessharp. Thank you!

## 1.20.1
 - Source file retrieval is often broken. After discussions, we decided to relax the checks to only allow transmission of `*.js` files without validation of the location of the file.

## 1.20.0
 - Add kafka-node tracing support.

## 1.19.1
 - `getCurrentlyActiveInstanaSpanContext()` fails for modules which are using opentracing APIs while testing.

## 1.19.0
 - Remove development and documentation artifacts from NPM published module.
 - Execute tests against Node.js v7.
 - Add opentracing support.

## 1.18.0
 - Transport error counts in preparation for span batching logic.
 - Log fewer stacktraces when agent identification fails.

## 1.17.6
 - Strip matrix parameters and hash values from requests paths in addition to query parameters.

## 1.17.5
 - Allow user access to trace IDs as automatically for extended EUM support.
 - Stop setting cookies automatically for extended EUM support.

## 1.17.4
 - Disable extended EUM support by default.

## 1.17.3
 - Reported URLs for outgoing HTTP calls must include a `:` after the protocol name.

## 1.17.2
 - Add a `Path` directive for EUM cookies to support sub directory resource requests.

## 1.17.1
 - Use an `Expires` directive for EUM cookies to support IE<=8.

## 1.17.0
 - Expose trace ID via response cookie so it may be picked up for EUM tracing.

## 1.16.0
 - Enable tracing by default.

## 1.15.4
 - Never generate negative span IDs to avoid negative hex values.

## 1.15.3
 - Stringify Elasticsearch query to align with Java tracing implementation.

## 1.15.2
 - Allow retrieval of loaded modules and of other JS files located in the require path.

## 1.15.1
 - Allow retrieval of loaded modules via agent requests.
 - Fix name of command property in MongoDB spans.

## 1.15.0
 - Restrict CPU profiling support to Node.js >=4.0.0.
 - Differentiate between all the supported V8 garbage collection types.

## 1.14.0
 - Add on-demand CPU profiling support.

## 1.13.0
 - Add MongoDB tracing.

## 1.12.1
 - Format function name in stack traces as defined in the v8 Wiki.

## 1.12.0
 - Capture stack traces for exit spans.

## 1.11.0
 - Capture HTTP `Host` header on entry spans.

## 1.10.4
 - Maintenance: Avoid header casing questions by always transmitting uppercase header names.

## 1.10.3
 - Ensure compatibility with Zipkin by receiving span and trace IDs as hex.

## 1.10.2
 - Ensure compatibility with Zipkin by transmitting span and trace IDs as hex.

## 1.10.1
 - Transport cluster name in Elasticsearch spans to allow logical view creation.
 - Transport full URL for HTTP exit spans.

## 1.10.0
 - Be more careful about identification of agent hosts in cases where the identified URL is not actually a URL.
 - Add tracing infrastructure.
 - Add HTTP server tracing.
 - Add HTTP client tracing.
 - Add Elasticsearch tracing.

## 1.9.0
 - Fix errors that can occur when logging to the agent.
 - Combine app and runtime sensor.

## 1.8.0
 - Use keep alive connections for all agent communication.
 - Treat agent ready call timeouts as failed checks.

## 1.7.0
 - Send logs to agent for ease of debugging.
 - Fix agent communication issues were successive announce attempts resulted in announce problems.

## 1.6.2
 - Determined PID is not transmitted to agent during announce phase.

## 1.6.1
 - Do not depend on a specific command name when parsing `/proc/<pid>/sched` files.

## 1.6.0
 - Read PID from `/proc/<pid>/sched` for increased robustness in cases where the Node.js sensor is running in a different PID namespace than the agent.

## 1.5.1
 - Increase log level for failed agent communication to warn.

## 1.5.0
 - Track Node.js internal handle and request counts.
 - Report application start time to calculate uptime.

## 1.4.0
 - Support Docker bridge networks by attempting agent communication with the container's default gateway.
 - Support custom agent HTTP ports and name.

## 1.3.3
 - Improve announce cycle stability.

## 1.3.2
 - Use a more efficient data structure for heap space data.

## 1.3.1
 - `v8` module does not exist in early Node.js versions.

## 1.3.0
 - Retrieve heap space statistics.

## 1.2.0
 - Support varying log levels and output destinations.

## 1.1.2
 - Requests may hang and put sensor in endless announce cycle.

## 1.1.1
 - Identification of `event-loop-stats` availability always fails.

## 1.1.0
 - Allow sensor execution without native addons.

## 1.0.0
 - Initial release<|MERGE_RESOLUTION|>--- conflicted
+++ resolved
@@ -1,11 +1,8 @@
 # Changelog
 
 ## Unreleased
-<<<<<<< HEAD
  - Add MSSQL (Microsoft SQL Server) instrumentation (supports [mssql](https://www.npmjs.com/package/mssql), version >= 4 via [tedious driver](https://www.npmjs.com/package/tedious)).
-=======
  - Tracing support for [mongodb](https://www.npmjs.com/package/mongodb) version >= 3.0.6.
->>>>>>> 8a058d1d
 
 ## 1.46.0
  - Support a wider range of command names for identification of PID in parent PID namespace.
