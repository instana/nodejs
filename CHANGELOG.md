--- conflicted
+++ resolved
@@ -1,13 +1,9 @@
 # Changelog
 
-## unreleased
-<<<<<<< HEAD
- - ioRedis could accidentally lead to errors on span batching 
-
-=======
- - Add tracing support for mysql2/promises.
+## Unreleased
+ - ioRedis instrumentation can lead to errors when async correlation doesn't work as expected.
+ - Add tracing support for mysql2/promise.
  
->>>>>>> 8897049e
 ## 1.37.0
  - Enable tracing in Node.js `^9.1.0`.
 
