--- conflicted
+++ resolved
@@ -1,11 +1,8 @@
 # Changelog
 
 ## Unreleased
-<<<<<<< HEAD
  - Support a wider range of command names for identification of PID in parent PID namespace.
-=======
  - Report uncaught exceptions as incidents and via span/trace.
->>>>>>> 9a0098a4
 
 ## 1.45.0
  - Record `https` client calls.
