--- conflicted
+++ resolved
@@ -1,12 +1,10 @@
 # Changelog
 
-<<<<<<< HEAD
 ## Unreleased
  - Add MSSQL (Microsoft SQL Server) instrumentation (supports [mssql](https://www.npmjs.com/package/mssql), version >= 4 via [tedious driver](https://www.npmjs.com/package/tedious)).
-=======
+
 ## 1.46.0
  - Support a wider range of command names for identification of PID in parent PID namespace.
->>>>>>> d49867a0
  - Report uncaught exceptions as incidents and via span/trace (disabled by default).
 
 ## 1.45.0
